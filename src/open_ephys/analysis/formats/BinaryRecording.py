"""
MIT License

Copyright (c) 2020 Open Ephys

Permission is hereby granted, free of charge, to any person obtaining a copy
of this software and associated documentation files (the "Software"), to deal
in the Software without restriction, including without limitation the rights
to use, copy, modify, merge, publish, distribute, sublicense, and/or sell
copies of the Software, and to permit persons to whom the Software is
furnished to do so, subject to the following conditions:

The above copyright notice and this permission notice shall be included in all
copies or substantial portions of the Software.

THE SOFTWARE IS PROVIDED "AS IS", WITHOUT WARRANTY OF ANY KIND, EXPRESS OR
IMPLIED, INCLUDING BUT NOT LIMITED TO THE WARRANTIES OF MERCHANTABILITY,
FITNESS FOR A PARTICULAR PURPOSE AND NONINFRINGEMENT. IN NO EVENT SHALL THE
AUTHORS OR COPYRIGHT HOLDERS BE LIABLE FOR ANY CLAIM, DAMAGES OR OTHER
LIABILITY, WHETHER IN AN ACTION OF CONTRACT, TORT OR OTHERWISE, ARISING FROM,
OUT OF OR IN CONNECTION WITH THE SOFTWARE OR THE USE OR OTHER DEALINGS IN THE
SOFTWARE.
"""

import glob
import os
import numpy as np
import pandas as pd
import json

from open_ephys.analysis.recording import Recording
from open_ephys.analysis.utils import alphanum_key


class BinaryRecording(Recording):

    class Spikes:

        def __init__(self, info, base_directory, version):

            self.metadata = {}

            self.metadata["name"] = info["name"]
            self.metadata["stream_name"] = info["stream_name"]
            self.metadata["sample_rate"] = info["sample_rate"]
            self.metadata["num_channels"] = info["num_channels"]

            if version >= 0.6:
                directory = os.path.join(base_directory, "spikes", info["folder"])
                self.sample_numbers = np.load(
                    os.path.join(directory, "sample_numbers.npy"), mmap_mode="r"
                )
                self.timestamps = np.load(
                    os.path.join(directory, "timestamps.npy"), mmap_mode="r"
                )
                self.electrodes = (
                    np.load(
                        os.path.join(directory, "electrode_indices.npy"), mmap_mode="r"
                    )
                    - 1
                )
                self.waveforms = np.load(
                    os.path.join(directory, "waveforms.npy")
                ).astype("float64")
                self.clusters = np.load(
                    os.path.join(directory, "clusters.npy"), mmap_mode="r"
                )

            else:
                directory = os.path.join(base_directory, "spikes", info["folder_name"])
                self.sample_numbers = np.load(
                    os.path.join(directory, "spike_times.npy"), mmap_mode="r"
                )
                self.electrodes = (
                    np.load(
                        os.path.join(directory, "spike_electrode_indices.npy"),
                        mmap_mode="r",
                    )
                    - 1
                )
                self.waveforms = np.load(
                    os.path.join(directory, "spike_waveforms.npy")
                ).astype("float64")
                self.clusters = np.load(
                    os.path.join(directory, "spike_clusters.npy"), mmap_mode="r"
                )

            if self.waveforms.ndim == 2:
                self.waveforms = np.expand_dims(self.waveforms, 1)

            self.waveforms *= float(info["source_channels"][0]["bit_volts"])

    class Continuous:

        def __init__(self, info, base_directory, version, mmap_timestamps=True):
<<<<<<< HEAD
            
            directory = os.path.join(base_directory, 'continuous', info['folder_name'])
            self.directory = directory
            
            self.name = info['folder_name']
=======

            directory = os.path.join(base_directory, "continuous", info["folder_name"])

            self.name = info["folder_name"]
>>>>>>> 8c6fc324

            self.metadata = {}

            if mmap_timestamps:
                self.mmap_mode = "r"
            else:
                self.mmap_mode = None

            self.metadata["source_node_id"] = info["source_processor_id"]
            self.metadata["source_node_name"] = info["source_processor_name"]

            if version >= 0.6:
                self.metadata["stream_name"] = info["stream_name"]
            else:
                self.metadata["stream_name"] = str(info["source_processor_sub_idx"])

            self.metadata["sample_rate"] = info["sample_rate"]
            self.metadata["num_channels"] = info["num_channels"]

            self.metadata["channel_names"] = [
                ch["channel_name"] for ch in info["channels"]
            ]
            self.metadata["bit_volts"] = [ch["bit_volts"] for ch in info["channels"]]

            data = np.memmap(
                os.path.join(directory, "continuous.dat"), mode="r", dtype="int16"
            )
            self.samples = data.reshape(
                (
                    len(data) // self.metadata["num_channels"],
                    self.metadata["num_channels"],
                )
            )

            try:
                if version >= 0.6:
<<<<<<< HEAD
                    self.sample_numbers = np.load(os.path.join(directory, 'sample_numbers.npy'), mmap_mode=self.mmap_mode)
                    self.timestamps = np.load(os.path.join(directory, 'timestamps.npy'), mmap_mode=self.mmap_mode)
                    # Open ephys sometimes makes corrupt timestamps, we want to check that here and fix them
                    self._check_timestamps()
=======
                    self.sample_numbers = np.load(
                        os.path.join(directory, "sample_numbers.npy"),
                        mmap_mode=self.mmap_mode,
                    )
                    self.timestamps = np.load(
                        os.path.join(directory, "timestamps.npy"),
                        mmap_mode=self.mmap_mode,
                    )
>>>>>>> 8c6fc324
                else:
                    self.sample_numbers = np.load(
                        os.path.join(directory, "timestamps.npy"),
                        mmap_mode=self.mmap_mode,
                    )
            except FileNotFoundError as e:
                if os.path.basename(e.filename) == "sample_numbers.npy":
                    self.sample_numbers = np.arange(self.samples.shape[0])

            # Check for saved global timestamps
            if os.path.isfile(os.path.join(directory, 'global_timestamps.npy')):
                self.global_timestamps = np.load(os.path.join(directory, 'global_timestamps.npy'), 
                                                 mmap_mode=self.mmap_mode)
            else:
                self.global_timestamps = None


        def get_data(self, start_time, end_time=None, length=None, channels=0):
            """
            Returns samples scaled to microvolts. Converts sample values
            from 16-bit integers to 64-bit floats.
            Finds the sample to fetch by looking for global timestamps 
            or if not available standard timestamps
    
            """
            import numpy as np
            
            # Determine the end time if not provided
            if end_time is None:
                if length is None:
                    length = 2.0  # Default to 2 seconds
                end_time = start_time + length
            
            # Get the timestamps from the memory mapped data
            if self.global_timestamps is None:
                timestamps = self.timestamps
            else: 
                timestamps = self.global_timestamps

            # Find the indices that correspond to the start and end times
            # using binary search or numpy searchsorted for efficiency

            start_index = np.searchsorted(timestamps, start_time, side='left')
            end_index = np.searchsorted(timestamps, end_time, side='right')
            
            # Handle edge cases
            if start_index >= len(timestamps):
                raise ValueError(f"Start time {start_time} is beyond the available data range")
            
            if end_index > len(timestamps):
                end_index = len(timestamps)
            
            if start_index == end_index:
                end_index = start_index + 1  # Ensure we get at least one sample
            
            # Prepare the channels parameter as a numpy array
            if isinstance(channels, (int, np.integer)):
                selected_channels = np.array([channels], dtype=int)
            elif isinstance(channels, (list, tuple)):
                selected_channels = np.array(channels, dtype=int)
            elif isinstance(channels, np.ndarray):
                # Ensure the array is of integer type
                selected_channels = channels.astype(int)
            else:
                raise TypeError("Channels must be an int, list, tuple, or numpy array")
            
            # Validate channels
            num_channels = self.metadata['num_channels']
            for channel in selected_channels:
                if not 0 <= channel < num_channels:
                    raise ValueError(f"Channel {channel} is out of range. Valid range is 0 to {num_channels-1}")
            
            samples     = self.get_samples(start_index, end_index, selected_channels)
            sample_time = timestamps[start_index:end_index]

            return samples, sample_time



        def get_samples(
            self,
            start_sample_index,
            end_sample_index,
            selected_channels=None,
            selected_channel_names=None,
        ):
            """
            Returns samples scaled to microvolts. Converts sample values
            from 16-bit integers to 64-bit floats.

            Parameters
            ----------
            start_sample_index : int
                Index of the first sample to return
            end_sample_index : int
                Index of the last sample to return
            selected_channels : numpy.ndarray, optional
                Selects a subset of channels to return based on index.
                If no channels are selected, all channels are returned.
            selected_channel_names : List[str], optional
                Selects a subset of channels to return based on name.
                If no channels are selected, all channels are returned.

            Returns
            -------
            samples : numpy.ndarray (float64)

            """

            if selected_channels is not None and selected_channel_names is not None:
                raise ValueError(
                    "Cannot specify both `selected_channels`" +
                    " and `selected_channel_names` as input arguments"
                )

            if selected_channels is None and selected_channel_names is None:
                selected_channels = np.arange(
                    self.metadata["num_channels"], dtype=np.uint32
                )

            if selected_channel_names is not None:
                selected_channels = [self.metadata['channel_names'].index(value) 
                                     for value in selected_channel_names]
                selected_channels = np.array(selected_channels, dtype=np.uint32)

            samples = self.samples[
                start_sample_index:end_sample_index, selected_channels
            ].astype("float64")

            for idx, ch in enumerate(selected_channels):
                samples[:, idx] = samples[:, idx] * \
                    self.metadata["bit_volts"][ch]

            return samples

<<<<<<< HEAD
        def _check_timestamps(self, sample_size=100000):
            """
            Checks for discontinuities in timestamps array.
            If discontinuities are found, regenerates timestamps from sample numbers,
            backs up the original timestamps file, and writes the new timestamps.
            
            Returns
            -------
            bool
                True if timestamps were corrupted and fixed, False otherwise
            """
            # Check if timestamps exist
            if not hasattr(self, 'timestamps') or self.timestamps is None:
                return False

           # Check if timestamps start at zero
            starts_at_zero = self.timestamps[0] == 0
            is_corrupted = False

            # Check for discontinuities in timestamps
            if starts_at_zero: # Check for discontinuities in timestamps
                if len(self.timestamps) <= 1:
                    return False  # Not enough timestamps to check for discontinuities
                    
                # if memory mapped just load a sub sample
                if self.mmap_mode == 'r':
                    # Calculate differences between a sample of timestamps
                    timestamp_diffs = np.diff(self.timestamps[0:min(sample_size,len(self.timestamps))])
                else: 
                    # Calculate differences between consecutive timestamps
                    timestamp_diffs = np.diff(self.timestamps)
                    
                # Calculate the median difference (expected time between samples)
                median_diff = np.median(timestamp_diffs)
                
                # Check for significant deviations from the expected difference
                # (allowing for small floating-point variations)
                tolerance = 0.1 * median_diff  # 10% tolerance
                is_corrupted = np.any(np.abs(timestamp_diffs - median_diff) > tolerance)
            
            if is_corrupted or  ~starts_at_zero:
                print(f"Discontinuities detected in timestamps for {self.name}. Regenerating timestamps...")
                
                # Generate new timestamps from sample numbers and sampling rate
                # new_timestamps = self.sample_numbers / self.metadata['sample_rate']
                sample_range = np.arange(len(self.timestamps))
                new_timestamps = sample_range / self.metadata['sample_rate']
                
                # Backup the original timestamps file
                timestamps_file = os.path.join(self.directory, 'timestamps.npy')
                backup_file = os.path.join(self.directory, 'timestamps.npy.bkup')
                
                # Check if backup already exists to avoid overwriting previous backups
                backup_index = 1
                while os.path.exists(backup_file):
                    backup_file = os.path.join(self.directory, f'timestamps.npy.bkup{backup_index}')
                    backup_index += 1
                
                # Copy the original file to backup
                import shutil
                shutil.copy2(timestamps_file, backup_file)
                print(f"Original timestamps backed up to {backup_file}")

                # Save the new timestamps
                np.save(timestamps_file, new_timestamps)
                print(f"New timestamps saved to {timestamps_file}")
                
                # Update the timestamps in memory
                if self.mmap_mode is None:
                    self.timestamps = new_timestamps
                else:
                    # Reload the timestamps with the specified mmap_mode
                    self.timestamps = np.load(timestamps_file, mmap_mode=self.mmap_mode)

                # Try and do the same for any related event files
                # This is a little hacky, should actually change the events 
                # to be a proper object like the continuos data streams
                event_path = self.directory.replace('continuous', 'events') + 'TTL'
                event_samples_path    = os.path.join(event_path,'sample_numbers.npy')
                if os.path.exists(event_samples_path):
                    start_sample = self.sample_numbers[0]
                    event_timestamps = np.load(event_samples_path) - start_sample

                    # Generate new timestamps from sample numbers and sampling rate
                    new_event_timestamps = event_timestamps / self.metadata['sample_rate']
                
                    # Backup the original timestamps file
                    event_timestamps_path = os.path.join(event_path,'timestamps.npy')
                    event_backup_file = os.path.join(event_path, 'timestamps.npy.bkup')
                
                    # Check if backup already exists to avoid overwriting previous backups
                    event_backup_index = 1
                    while os.path.exists(event_backup_file):
                        event_backup_file = os.path.join(event_path, f'timestamps.npy.bkup{event_backup_index}')
                        event_backup_index += 1
                
                    # Copy the original file to backup
                    import shutil
                    shutil.copy2(event_timestamps_path, event_backup_file)
                    print(f"Original event timestamps backed up to {event_backup_file}")

                    # Save the new timestamps
                    np.save(event_timestamps_path, new_event_timestamps)
                    print(f"New event timestamps saved to {event_timestamps_path}")

                return True
            
            return False

    
    def __init__(self, directory, experiment_index=0, recording_index=0, mmap_timestamps=True):
        
       Recording.__init__(self, directory, experiment_index, recording_index, mmap_timestamps)  
       
       with open(os.path.join(self.directory, 'structure.oebin'), 'r') as oebin_file:
            self.info = json.load(oebin_file)
       self._format = 'binary'
       self._version = float(".".join(self.info['GUI version'].split('.')[:2]))
       self.sort_events = True       
       
=======
    def __init__(
        self, directory, experiment_index=0, recording_index=0, mmap_timestamps=True
    ):

        Recording.__init__(
            self, directory, experiment_index, recording_index, mmap_timestamps
        )

        with open(os.path.join(self.directory, "structure.oebin"), "r") as oebin_file:
            self.info = json.load(oebin_file)
        self._format = "binary"
        self._version = float(".".join(self.info["GUI version"].split(".")[:2]))
        self.sort_events = True

>>>>>>> 8c6fc324
    def load_continuous(self):

        self._continuous = []

        for info in self.info["continuous"]:

            try:
                c = self.Continuous(
                    info, self.directory, self._version, self.mmap_timestamps
                )
            except FileNotFoundError as e:
                print(
                    info["folder_name"]
                    + " missing file: '"
                    + os.path.basename(e.filename)
                    + "'"
                )
            else:
                self._continuous.append(c)

    def load_spikes(self):

        self._spikes = []

        self._spikes.extend(
            [
                self.Spikes(info, self.directory, self._version)
                for info in self.info["spikes"]
            ]
        )

    def load_events(self):
<<<<<<< HEAD

        import numpy as np

        search_string = os.path.join(self.directory,
                                    'events',
                                    '*',
                                    'TTL*')
        
=======
        search_string = os.path.join(self.directory, "events", "*", "TTL*")

>>>>>>> 8c6fc324
        events_directories = glob.glob(search_string)

        df = []

        streamIdx = -1

        for events_directory in events_directories:

            node_name_orig = os.path.basename(os.path.dirname(events_directory))
            node_name = node_name_orig.split(".")
            node = node_name[0]
            nodeId = int(node.split("-")[-1])
            stream = "".join(node_name[1:])

            streamIdx += 1

            if self._version >= 0.6:
                channels = np.load(os.path.join(events_directory, "states.npy"))
                sample_numbers = np.load(
                    os.path.join(events_directory, "sample_numbers.npy")
                )
                timestamps = np.load(os.path.join(events_directory, "timestamps.npy"))
            else:
                channels = np.load(os.path.join(events_directory, "channel_states.npy"))
                sample_numbers = np.load(
                    os.path.join(events_directory, "timestamps.npy")
                )
                timestamps = np.ones(sample_numbers.shape) * -1
<<<<<<< HEAD
        
            # Check for global samples
            global_samples_filepath = os.path.join(events_directory, 'global_samples.npy')
            if os.path.exists(global_samples_filepath):
                global_samples = np.load(global_samples_filepath)
            else:
                global_samples = np.ones_like(timestamps) * np.nan

            # Try to get global timestamps too
            global_timestamps_filepath = os.path.join(events_directory, 'global_timestamps.npy')
            if os.path.exists(global_timestamps_filepath):
                global_timestamps = np.load(global_timestamps_filepath)
            else:
                global_timestamps = np.ones_like(timestamps) * np.nan

            # Find the matching continuous data to check for stream length   
            cont_samples = False         
            for cont in self.continuous:
                if cont.metadata['source_node_id'] == nodeId:
                    cont_samples = cont.sample_numbers

            # Convert on off states to durations
            if channels.size > 0:        
                states = channels
                channels = np.unique(np.abs(channels))            
                if states.size > 0:                
                    
                    rising_indices = []
                    falling_indices = []

                    for channel in channels:
                        # Find rising and falling edges for each channel
                        rising = np.where(states == channel)[0]
                        falling = np.where(states == -channel)[0]

                        # Ensure each rising has a corresponding falling
                        if rising.size > 0 and falling.size > 0:
                            if rising[0] > falling[0]:
                                falling = falling[1:]
                            if rising.size > falling.size:
                                rising = rising[:-1]

                            # # ensure that the number of rising and falling edges are the same:
                            # if len(rising) != len(falling):
                            #     print(
                            #         f"Channel {channel} has {len(rising)} rising edges and "
                            #         f"{len(falling)} falling edges. The number of rising and "
                            #         f"falling edges should be equal. Skipping events from this channel."
                            #     )
                            #     continue


                        durations = sample_numbers[falling] - sample_numbers[rising]
                        durations = durations / self.continuous[0].metadata["sample_rate"]
                        channel_samples = sample_numbers[rising]
                        channel_global_samples = global_samples[rising]
                        channel_timestamps = timestamps[rising]        
                        channel_global_timestamps = global_timestamps[rising]            

                        if cont_samples is not False:
                            # Find indices
                            # indices = np.where(np.isin(cont_samples, channel_samples))[0]
                            # Faster method
                            indices = channel_samples - cont_samples[0]

                        df.append(pd.DataFrame(data = {'line' :  [channel] * len(durations),
                                        'sample_number' : channel_samples,  
                                        'sample_index'  : indices,             
                                        'global_sample_index': channel_global_samples,
                                        'timestamp' : channel_timestamps,
                                        'global_timestamp' : channel_global_timestamps,
                                        'duration' : durations,
                                        'processor_id' : [nodeId] * len(durations),
                                        'stream_index' : [streamIdx] * len(durations),
                                        'stream_name' : [stream] * len(durations)}
                                        ))


=======

            df.append(
                pd.DataFrame(
                    data={
                        "line": np.abs(channels),
                        "sample_number": sample_numbers,
                        "timestamp": timestamps,
                        "processor_id": [nodeId] * len(channels),
                        "stream_index": [streamIdx] * len(channels),
                        "stream_name": [stream] * len(channels),
                        "state": (channels > 0).astype("int"),
                    }
                )
            )
>>>>>>> 8c6fc324

        if len(df) > 0:

            self._events = pd.concat(df)

            if self.sort_events:
<<<<<<< HEAD
                if self._version >= 0.6:                  
                    self._events.sort_values(by=['stream_index', 'sample_number'], 
                                             ignore_index=True,
                                             inplace=True)
                else:
                    self._events.sort_values(by=['stream_index', 'sample_number'], 
                                             ignore_index=True,
                                             inplace=True)
        
=======
                if self._version >= 0.6:
                    self._events.sort_values(
                        by=["timestamp", "stream_index"],
                        ignore_index=True,
                        inplace=True,
                    )
                else:
                    self._events.sort_values(
                        by=["sample_number", "stream_index"],
                        ignore_index=True,
                        inplace=True,
                    )

>>>>>>> 8c6fc324
        else:

            self._events = None
<<<<<<< HEAD
    
    def load_barcode_data(self):
        self.barcode_data = {}
        loaded_barcodes = True
        for continuous in self.continuous:                
            if os.path.isfile(os.path.join(continuous.directory,'barcodes.npy')):
                barcodes = np.load(os.path.join(continuous.directory,'barcodes.npy'))
                # assign to self - get key first
                stream_name = continuous.metadata['stream_name']
                node_id = continuous.metadata['source_node_id']
                self.barcode_data[(node_id, stream_name)] = barcodes
            else: 
                loaded_barcodes = False
        return loaded_barcodes
        
=======
>>>>>>> 8c6fc324

    def load_messages(self):

        if self._version >= 0.6:
            search_string = os.path.join(self.directory, "events", "MessageCenter")
        else:
            search_string = os.path.join(
                self.directory, "events", "Message_Center-904.0", "TEXT_group_1"
            )

        msg_center_dir = glob.glob(search_string)

        df = []

        if len(msg_center_dir) == 1:

            msg_center_dir = msg_center_dir[0]

            if self._version >= 0.6:
                sample_numbers = np.load(
                    os.path.join(msg_center_dir, "sample_numbers.npy")
                )
                timestamps = np.load(os.path.join(msg_center_dir, "timestamps.npy"))
            else:
                sample_numbers = np.load(os.path.join(msg_center_dir, "timestamps.npy"))
                timestamps = np.zeros(sample_numbers.shape) * -1

            text = [
                msg.decode("utf-8")
                for msg in np.load(os.path.join(msg_center_dir, "text.npy"))
            ]

            df = pd.DataFrame(
                data={
                    "sample_number": sample_numbers,
                    "timestamp": timestamps,
                    "message": text,
                }
            )

        if len(df) > 0:

            self._messages = df

        else:

            self._messages = None

    def __str__(self):
        """Returns a string with information about the Recording"""

        return (
            "Open Ephys GUI Recording\n"
            + "ID: "
            + hex(id(self))
            + "\n"
            + "Format: Binary\n"
            + "Directory: "
            + self.directory
            + "\n"
            + "Experiment Index: "
            + str(self.experiment_index)
            + "\n"
            + "Recording Index: "
            + str(self.recording_index)
        )

    #####################################################################

    @staticmethod
    def detect_format(directory):
        binary_files = glob.glob(os.path.join(directory, "experiment*", "recording*"))

        if len(binary_files) > 0:
            return True
        else:
            return False

    @staticmethod
    def detect_recordings(directory, mmap_timestamps=True):

        recordings = []

        experiment_directories = glob.glob(os.path.join(directory, "experiment*"))
        experiment_directories.sort(key=alphanum_key)

        for experiment_index, experiment_directory in enumerate(experiment_directories):

            recording_directories = glob.glob(
                os.path.join(experiment_directory, "recording*")
            )
            recording_directories.sort(key=alphanum_key)

            for recording_index, recording_directory in enumerate(
                recording_directories
            ):

                recordings.append(
                    BinaryRecording(
                        recording_directory,
                        experiment_index,
                        recording_index,
                        mmap_timestamps,
                    )
                )

        return recordings

    @staticmethod
    def create_oebin_file(
        output_path,
        stream_name="example_data",
        channel_count=16,
        sample_rate=30000.0,
        bit_volts=0.195,
        source_processor_name=None,
        source_processor_id=100,
    ):
        """
        Generates structure.oebin (JSON) file for one data stream

        A minimal directory structure for the Binary format looks
        like this:

        data-directory/
            continuous/
                stream_name/
                    continuous.dat
            structure.oebin

        To export a [samples x channels] numpy array, A (in microvolts), into
        a .dat file, use the following code:

        >> A_scaled = A / bit_volts # usually 0.195
        >> A_scaled.astype('int16').tofile('/path/to/continuous.dat')

        Parameters
        ----------
        output_path : string
            directory in which to write the file (structure.oebin will
            be added automatically)
        stream_name : string
            name of the sub-directory containing the .dat file
        channel_count : int
            number of channels stored in the .dat file
        sample_rate : float
            samples rate of the .dat file
        bit_volts : float
            scaling factor required to convert int16 values in to µV
        source_processor_name : string
            name of the processor that generated this data (optional)
        source_processor_id : string
            3-digit identifier of the processor that generated this data
            (optional)
        """

        output = dict()
        output["GUI version"] = "0.6.0"

        if source_processor_name is None:
            source_processor_name = stream_name
<<<<<<< HEAD
        
        output["continuous"] = [{
            "folder_name" : stream_name,
            "sample_rate" : sample_rate,
            "stream_name" : stream_name,
            "source_processor_id" : source_processor_id,
            "source_processor_name" : stream_name,
            "num_channels" : channel_count,
            "channels": [{
                    "channel_name" : "CH" + str(i+1),
                    "bit_volts" : bit_volts
                    } for i in range(channel_count)]
        }]

        with open(os.path.join(
            output_path, 
            'structure.oebin'), "w") as outfile:
=======

        output["continuous"] = [
            {
                "folder_name": stream_name,
                "sample_rate": sample_rate,
                "stream_name": stream_name,
                "source_processor_id": source_processor_id,
                "source_processor_name": stream_name,
                "num_channels": channel_count,
                "channels": [
                    {"channel_name": "CH" + str(i + 1), "bit_volts": bit_volts}
                    for i in range(channel_count)
                ],
            }
        ]

        with open(os.path.join(output_path, "structure.oebin"), "w") as outfile:
>>>>>>> 8c6fc324
            outfile.write(json.dumps(output, indent=4))<|MERGE_RESOLUTION|>--- conflicted
+++ resolved
@@ -88,23 +88,16 @@
             if self.waveforms.ndim == 2:
                 self.waveforms = np.expand_dims(self.waveforms, 1)
 
-            self.waveforms *= float(info["source_channels"][0]["bit_volts"])
-
+            self.waveforms *= float(info['source_channels'][0]['bit_volts'])
+    
     class Continuous:
-
+        
         def __init__(self, info, base_directory, version, mmap_timestamps=True):
-<<<<<<< HEAD
             
             directory = os.path.join(base_directory, 'continuous', info['folder_name'])
             self.directory = directory
             
             self.name = info['folder_name']
-=======
-
-            directory = os.path.join(base_directory, "continuous", info["folder_name"])
-
-            self.name = info["folder_name"]
->>>>>>> 8c6fc324
 
             self.metadata = {}
 
@@ -141,21 +134,17 @@
 
             try:
                 if version >= 0.6:
-<<<<<<< HEAD
-                    self.sample_numbers = np.load(os.path.join(directory, 'sample_numbers.npy'), mmap_mode=self.mmap_mode)
-                    self.timestamps = np.load(os.path.join(directory, 'timestamps.npy'), mmap_mode=self.mmap_mode)
-                    # Open ephys sometimes makes corrupt timestamps, we want to check that here and fix them
+                    self.sample_numbers = np.load(
+                    	os.path.join(directory, 'sample_numbers.npy'), 
+                    	mmap_mode=self.mmap_mode)
+                    self.timestamps = np.load(
+                    	os.path.join(directory, 'timestamps.npy'), 
+                    	mmap_mode=self.mmap_mode)
+                    
+                    # Open ephys sometimes makes corrupt timestamps, 
+                    # we want to check that here and fix them
                     self._check_timestamps()
-=======
-                    self.sample_numbers = np.load(
-                        os.path.join(directory, "sample_numbers.npy"),
-                        mmap_mode=self.mmap_mode,
-                    )
-                    self.timestamps = np.load(
-                        os.path.join(directory, "timestamps.npy"),
-                        mmap_mode=self.mmap_mode,
-                    )
->>>>>>> 8c6fc324
+                    
                 else:
                     self.sample_numbers = np.load(
                         os.path.join(directory, "timestamps.npy"),
@@ -291,7 +280,6 @@
 
             return samples
 
-<<<<<<< HEAD
         def _check_timestamps(self, sample_size=100000):
             """
             Checks for discontinuities in timestamps array.
@@ -401,18 +389,7 @@
             
             return False
 
-    
-    def __init__(self, directory, experiment_index=0, recording_index=0, mmap_timestamps=True):
-        
-       Recording.__init__(self, directory, experiment_index, recording_index, mmap_timestamps)  
        
-       with open(os.path.join(self.directory, 'structure.oebin'), 'r') as oebin_file:
-            self.info = json.load(oebin_file)
-       self._format = 'binary'
-       self._version = float(".".join(self.info['GUI version'].split('.')[:2]))
-       self.sort_events = True       
-       
-=======
     def __init__(
         self, directory, experiment_index=0, recording_index=0, mmap_timestamps=True
     ):
@@ -427,7 +404,7 @@
         self._version = float(".".join(self.info["GUI version"].split(".")[:2]))
         self.sort_events = True
 
->>>>>>> 8c6fc324
+
     def load_continuous(self):
 
         self._continuous = []
@@ -460,8 +437,6 @@
         )
 
     def load_events(self):
-<<<<<<< HEAD
-
         import numpy as np
 
         search_string = os.path.join(self.directory,
@@ -469,10 +444,6 @@
                                     '*',
                                     'TTL*')
         
-=======
-        search_string = os.path.join(self.directory, "events", "*", "TTL*")
-
->>>>>>> 8c6fc324
         events_directories = glob.glob(search_string)
 
         df = []
@@ -501,7 +472,6 @@
                     os.path.join(events_directory, "timestamps.npy")
                 )
                 timestamps = np.ones(sample_numbers.shape) * -1
-<<<<<<< HEAD
         
             # Check for global samples
             global_samples_filepath = os.path.join(events_directory, 'global_samples.npy')
@@ -544,16 +514,6 @@
                             if rising.size > falling.size:
                                 rising = rising[:-1]
 
-                            # # ensure that the number of rising and falling edges are the same:
-                            # if len(rising) != len(falling):
-                            #     print(
-                            #         f"Channel {channel} has {len(rising)} rising edges and "
-                            #         f"{len(falling)} falling edges. The number of rising and "
-                            #         f"falling edges should be equal. Skipping events from this channel."
-                            #     )
-                            #     continue
-
-
                         durations = sample_numbers[falling] - sample_numbers[rising]
                         durations = durations / self.continuous[0].metadata["sample_rate"]
                         channel_samples = sample_numbers[rising]
@@ -562,57 +522,30 @@
                         channel_global_timestamps = global_timestamps[rising]            
 
                         if cont_samples is not False:
-                            # Find indices
-                            # indices = np.where(np.isin(cont_samples, channel_samples))[0]
-                            # Faster method
                             indices = channel_samples - cont_samples[0]
 
-                        df.append(pd.DataFrame(data = {'line' :  [channel] * len(durations),
-                                        'sample_number' : channel_samples,  
-                                        'sample_index'  : indices,             
-                                        'global_sample_index': channel_global_samples,
-                                        'timestamp' : channel_timestamps,
-                                        'global_timestamp' : channel_global_timestamps,
-                                        'duration' : durations,
-                                        'processor_id' : [nodeId] * len(durations),
-                                        'stream_index' : [streamIdx] * len(durations),
-                                        'stream_name' : [stream] * len(durations)}
-                                        ))
-
-
-=======
-
-            df.append(
-                pd.DataFrame(
-                    data={
-                        "line": np.abs(channels),
-                        "sample_number": sample_numbers,
-                        "timestamp": timestamps,
-                        "processor_id": [nodeId] * len(channels),
-                        "stream_index": [streamIdx] * len(channels),
-                        "stream_name": [stream] * len(channels),
-                        "state": (channels > 0).astype("int"),
-                    }
-                )
-            )
->>>>>>> 8c6fc324
+                        df.append(
+                        	pd.DataFrame(
+                        		data = {
+                        			'line' :  [channel] * len(durations),
+									'sample_number' : channel_samples,  
+									'sample_index'  : indices,             
+									'global_sample_index': channel_global_samples,
+									'timestamp' : channel_timestamps,
+									'global_timestamp' : channel_global_timestamps,
+									'duration' : durations,
+									'processor_id' : [nodeId] * len(durations),
+									'stream_index' : [streamIdx] * len(durations),
+									'stream_name' : [stream] * len(durations)
+								}
+							)
+						)
 
         if len(df) > 0:
 
             self._events = pd.concat(df)
 
             if self.sort_events:
-<<<<<<< HEAD
-                if self._version >= 0.6:                  
-                    self._events.sort_values(by=['stream_index', 'sample_number'], 
-                                             ignore_index=True,
-                                             inplace=True)
-                else:
-                    self._events.sort_values(by=['stream_index', 'sample_number'], 
-                                             ignore_index=True,
-                                             inplace=True)
-        
-=======
                 if self._version >= 0.6:
                     self._events.sort_values(
                         by=["timestamp", "stream_index"],
@@ -625,12 +558,6 @@
                         ignore_index=True,
                         inplace=True,
                     )
-
->>>>>>> 8c6fc324
-        else:
-
-            self._events = None
-<<<<<<< HEAD
     
     def load_barcode_data(self):
         self.barcode_data = {}
@@ -646,9 +573,6 @@
                 loaded_barcodes = False
         return loaded_barcodes
         
-=======
->>>>>>> 8c6fc324
-
     def load_messages(self):
 
         if self._version >= 0.6:
@@ -809,25 +733,6 @@
 
         if source_processor_name is None:
             source_processor_name = stream_name
-<<<<<<< HEAD
-        
-        output["continuous"] = [{
-            "folder_name" : stream_name,
-            "sample_rate" : sample_rate,
-            "stream_name" : stream_name,
-            "source_processor_id" : source_processor_id,
-            "source_processor_name" : stream_name,
-            "num_channels" : channel_count,
-            "channels": [{
-                    "channel_name" : "CH" + str(i+1),
-                    "bit_volts" : bit_volts
-                    } for i in range(channel_count)]
-        }]
-
-        with open(os.path.join(
-            output_path, 
-            'structure.oebin'), "w") as outfile:
-=======
 
         output["continuous"] = [
             {
@@ -845,5 +750,4 @@
         ]
 
         with open(os.path.join(output_path, "structure.oebin"), "w") as outfile:
->>>>>>> 8c6fc324
             outfile.write(json.dumps(output, indent=4))